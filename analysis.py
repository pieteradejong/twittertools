<<<<<<< HEAD
from twitter import Twitter, OAuth
import os

t = Twitter(auth=OAuth(
  os.getenv('TWITTER_ACCESS_TOKEN', ""),
  os.getenv('TWITTER_ACCESS_SECRET', ""),
  os.getenv('TWITTER_CONSUMER_KEY', ""),
  os.getenv('TWITTER_CONSUMER_SECRET', "")
  ))
=======
import twitter
import env

api = twitter.Api(
 consumer_key=env.config['consumer_key'],
 consumer_secret=env.config['consumer_secret'],
 access_token_key=env.config['access_token_key'],
 access_token_secret=env.config['access_token_secret']
 )

# Friends = who am I following
# Followers = who is following me
>>>>>>> 4d3171d0

# print "Verifying Twitter API Credentials.."
# print api.VerifyCredentials()
# print "(DONE) Twitter API Credentials Verified"
<<<<<<< HEAD

my_tweets_json = t.statuses.user_timeline(screen_name="pieteradejong")

print(my_tweets_json)
=======
>>>>>>> 4d3171d0

# this was just for testing, we don't need it now
# search = api.GetSearch(term='technology', lang='en', result_type='recent', count=100, max_id='')
# with open("followers.txt", "w") as text_file:
#   for t in search:
#     screen_name = t.user.screen_name
#     print t.user.screen_name + ' (' + t.created_at + ')'
#     #Add the .encode to force encoding
#     print t.text.encode('utf-8')
#     text_file.write(screen_name)
#     text_file.write("\n")
#     print ''


#  commented out because we already have followers
# print "Getting all followers' user names\n"
# followers = api.GetFollowers()
# with open("followers2.txt", "w") as text_file:
#   for f in followers:
#     text_file.write(f.name.encode('utf8'))  
#     text_file.write("\t")
#     text_file.write(f.screen_name.encode('utf8'))  
#     text_file.write("\n")
#     print f.name
# print "(DONE) Getting all followers' user names\n\n\n"


print "Getting all friends' user names\n"
friends = api.GetFriends()
with open("friends2.txt", "w") as text_file:
  for f in friends:
    text_file.write(f.name.encode('utf8'))
    text_file.write("\t")
    text_file.write(f.screen_name.encode('utf8'))
    text_file.write("\n")
    print f.name, "\t\t", f.screen_name
print "(DONE) Getting all friends' user names\n\n\n"

# followers_set = set(followers)
# followees_set = set(followees)
# not_following_me_back = [x for x in followees if x not in followers_set]
# Im_not_following_back = [x for x in followers if x not in followees_set]

def get_followers():
  followers = set()
  with open("followers.txt", "r") as text_file:
    for line in text_file:
      user = line.split()
      user_username = user[0]
      user_screen_name = user[1]
      followers.add(user_screen_name)
  return followers

def get_friends():
  friends = set()
  with open("friends.txt", "r") as text_file:
    for line in text_file:
      user = line.split()
      user_username = user[0]
      user_screen_name = user[1]
      friends.add(user_screen_name)
  return friends

# friends that are not following me back
def write_non_followers():
  followers = get_followers()
  friends = get_friends()
  non_follow_back = [x for x in friends if x not in followers]
  with open("friends_non_followers.txt", "w") as f:
    for user in non_follow_back:
      f.write(user + "\n")

# followers that I am not following back
def write_non_friends():
  followers = get_followers()
  friends = get_friends()
  non_following_back = [x for x in followers if x not in friends]
  with open("followers_non_following_back.txt", "w") as f:
    for user in non_following_back:
      f.write(user + "\n")


<|MERGE_RESOLUTION|>--- conflicted
+++ resolved
@@ -1,4 +1,3 @@
-<<<<<<< HEAD
 from twitter import Twitter, OAuth
 import os
 
@@ -8,7 +7,7 @@
   os.getenv('TWITTER_CONSUMER_KEY', ""),
   os.getenv('TWITTER_CONSUMER_SECRET', "")
   ))
-=======
+
 import twitter
 import env
 
@@ -21,18 +20,14 @@
 
 # Friends = who am I following
 # Followers = who is following me
->>>>>>> 4d3171d0
 
 # print "Verifying Twitter API Credentials.."
 # print api.VerifyCredentials()
 # print "(DONE) Twitter API Credentials Verified"
-<<<<<<< HEAD
 
 my_tweets_json = t.statuses.user_timeline(screen_name="pieteradejong")
 
 print(my_tweets_json)
-=======
->>>>>>> 4d3171d0
 
 # this was just for testing, we don't need it now
 # search = api.GetSearch(term='technology', lang='en', result_type='recent', count=100, max_id='')
